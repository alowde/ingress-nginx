--- conflicted
+++ resolved
@@ -73,17 +73,17 @@
 	}
 }
 
-<<<<<<< HEAD
 // WithServiceName overrides the default service name connected to the deployment. To allow multiple deployments to
 // match the same service an additional tag is used for the pods and ignored by the specified service.
 func WithServiceName(s string) func(*deploymentOptions) {
 	return func(o *deploymentOptions) {
 		o.serviceName = s
-=======
+  }
+}
+
 func WithName(n string) func(*deploymentOptions) {
 	return func(o *deploymentOptions) {
 		o.name = n
->>>>>>> 490ecffc
 	}
 }
 
